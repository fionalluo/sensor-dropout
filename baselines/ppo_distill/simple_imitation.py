--- conflicted
+++ resolved
@@ -364,26 +364,6 @@
         
         return student_probs
     
-<<<<<<< HEAD
-    def train_step(self, obs_batch: List[Dict], teacher_probs_batch: List[torch.Tensor], teacher_labels: List[str]):
-        """Single training step with batch of observations, teacher probabilities and labels.
-
-        Returns
-        -------
-        total_loss : float
-        loss_per_teacher : dict[str, float]
-        """
-        total_loss = 0.0
-        loss_sums: Dict[str, float] = {}
-        count_per_teacher: Dict[str, int] = {}
-
-        for obs, teacher_probs, label in zip(obs_batch, teacher_probs_batch, teacher_labels):
-            # Get student probabilities directly
-            student_probs = self.get_student_probs(obs)
-            
-            # print(f"Student probs: {student_probs}")
-            # print(f"Teacher probs: {teacher_probs}")
-=======
     def collect_and_train(self, num_samples: int = 2048) -> float:
         """Collect a fixed number of samples by rolling out episodes and train on the accumulated batch."""
         # Set training flag for debug prints
@@ -428,7 +408,6 @@
             
             # Calculate teacher probabilities for this observation
             teacher_probs = self.get_teacher_probs(obs_tensors, current_teacher)
->>>>>>> 8b7f4311
             
             # Collect probabilities for batch processing
             student_probs_list.append(student_probs)
@@ -439,15 +418,9 @@
             # Cycle to next teacher for next sample
             self.cycle_to_next_teacher()
             
-<<<<<<< HEAD
-            total_loss += loss.item()
-            loss_sums[label] = loss_sums.get(label, 0.0) + loss.item()
-            count_per_teacher[label] = count_per_teacher.get(label, 0) + 1
-=======
             # Get student action to continue episode (reuse the student_probs we already computed)
             with torch.no_grad():
                 action = torch.multinomial(student_probs, 1).item()
->>>>>>> 8b7f4311
             
             # Step environment with student action
             obs, reward, done, truncated, info = self.env.step(action)
@@ -465,77 +438,15 @@
                     # We've collected enough samples and episode ended - clear state
                     self._current_obs = None
             
-<<<<<<< HEAD
-            self.optimizer.step()
-        # Compute averages per teacher
-        loss_per_teacher = {k: loss_sums[k] / count_per_teacher[k] for k in loss_sums}
-        return total_loss / len(obs_batch), loss_per_teacher
-    
-    def collect_data(self, num_episodes: int = 10):
-        """Collect observation-teacher action pairs by rolling out episodes with student.
-
-        Returns
-        -------
-        observations : list[dict]
-        teacher_probs : list[Tensor]
-        teacher_labels : list[str]
-            Label (env1, env2, …) for each sample so we can compute per-teacher loss.
-        """
-        observations = []
-        teacher_probs = []
-        teacher_labels = []
-=======
             # Update current state
             self._current_obs = obs
         
         # Compute batch loss
         student_probs_batch = torch.stack(student_probs_list)  # [2048, num_actions]
         teacher_probs_batch = torch.stack(teacher_probs_list)
->>>>>>> 8b7f4311
         
         loss = F.kl_div(torch.log(student_probs_batch + 1e-8), teacher_probs_batch, reduction='batchmean')
         
-<<<<<<< HEAD
-        for episode in range(num_episodes):
-            # Get current teacher and cycle through all teachers
-            current_teacher = self.get_current_teacher_config()
-            teacher_usage[current_teacher] += 1
-                        
-            # Start episode
-            obs, _ = self.env.reset()
-            episode_length = 0
-            
-            done = False
-            truncated = False
-            
-            while not (done or truncated) and episode_length < 100:  # Max 100 steps per episode
-                # Convert observation to tensors
-                obs_tensors = self._obs_to_tensors(obs)
-                
-                # Get teacher probabilities for this state (using current teacher)
-                teacher_probs_sample = self.get_teacher_probs(obs_tensors, current_teacher)
-                
-                # Store the observation and teacher probabilities
-                observations.append(obs_tensors.copy())
-                teacher_probs.append(teacher_probs_sample)
-                teacher_labels.append(current_teacher)
-                
-                # Get student action to continue episode (using same teacher for consistency)
-                with torch.no_grad():
-                    student_probs = self.get_student_probs(obs_tensors, current_teacher)
-                    # Use some exploration - not just greedy
-                    action = torch.multinomial(student_probs, 1).item()
-                
-                # Step environment with student action
-                obs, reward, done, truncated, info = self.env.step(action)
-                episode_length += 1
-                        
-            # Cycle to next teacher for next episode
-            self.cycle_to_next_teacher()
-        
-        print(f"  Training data collected using teachers: {teacher_usage}")
-        return observations, teacher_probs, teacher_labels
-=======
         loss.backward()
         
         # Calculate total loss for logging (maintain same logging behavior)
@@ -557,7 +468,6 @@
         print(f"  ✅ Collected {samples_collected_this_call} samples, trained using teachers: {teacher_usage}")
         print(f"  📈 Current learning rate: {self.scheduler.get_last_lr()[0]:.6f}")
         return total_loss / num_samples
->>>>>>> 8b7f4311
     
     def train(self):
         """Main training loop."""
@@ -587,16 +497,8 @@
             print(f"\nIteration {iteration} (Step {step}/{self.config.total_timesteps})")
             
             # Collect data from episode rollouts
-<<<<<<< HEAD
-            observations, teacher_probs, teacher_labels = self.collect_data(episodes_per_iteration)
-            
-            # Train on collected data
-            loss, loss_per_teacher = self.train_step(observations, teacher_probs, teacher_labels)
-=======
             loss = self.collect_and_train(self.config.distillation.batch_size)
->>>>>>> 8b7f4311
             print(f"  Training loss: {loss:.6f}")
-            print(f"  Loss per teacher: {loss_per_teacher}")
             
             # Update step count (approximate based on data collected)
             prev_step = step
@@ -605,22 +507,13 @@
             
             # Log to wandb
             if self.config.track and wandb.run is not None:
-                log_dict = {
+                wandb.log({
                     'train/imitation_loss': loss,
                     'train/iteration': iteration,
-<<<<<<< HEAD
-                    'train/samples_collected': len(observations)
-                }
-                # Add per-teacher losses
-                for teacher_label, teacher_loss in loss_per_teacher.items():
-                    log_dict[f'train/imitation_loss_{teacher_label}'] = teacher_loss
-                wandb.log(log_dict, step=step)
-=======
                     'train/samples_collected': self.config.distillation.batch_size,
                     'train/learning_rate': self.scheduler.get_last_lr()[0],  # Get current LR from scheduler
                     'global_step': step
                 }, step=step)
->>>>>>> 8b7f4311
             
             # Check if we've crossed an evaluation boundary
             # Calculate how many eval_freq intervals we've passed since last evaluation
@@ -650,36 +543,12 @@
         self._evaluate_student_default(n_episodes)
         
         # 2. Evaluate student on each teacher configuration (with proper masking)
-<<<<<<< HEAD
-        print("🎓 Evaluating student on teacher subsets...")
-        env_means, env_stds, env_lengths = [], [], []
-        for i in range(1, self.config.num_eval_configs + 1):
-            env_name = f'env{i}'
-            teacher_keys = getattr(self.config.eval_keys, env_name)
-            env_mean_return, env_mean_std, env_mean_length = self._evaluate_environment(env_name, teacher_keys, n_episodes)
-            env_means.append(env_mean_return)
-            env_stds.append(env_mean_std)
-            env_lengths.append(env_mean_length)
-        
-        if self.config.track and wandb.run is not None:
-            agg_log = {
-                "full_eval_return/mean_return": np.mean(env_means),
-                "full_eval/std_return": np.mean(env_stds),
-                "full_eval/mean_length": np.mean(env_lengths)
-            }
-            step_to_use = getattr(self, 'current_step', None)
-            if step_to_use is not None:
-                wandb.log(agg_log, step=step_to_use)
-            else:
-                wandb.log(agg_log)
-=======
         env_metrics = {}  # Collect metrics from all environments
         for i in range(1, self.config.num_eval_configs + 1):
             env_name = f'env{i}'
             teacher_keys = getattr(self.config.eval_keys, env_name)
             metrics = self._evaluate_environment(env_name, teacher_keys, n_episodes)
             env_metrics[env_name] = metrics
->>>>>>> 8b7f4311
         
         # 3. Compute and log mean metrics across all environments
         self._log_mean_metrics(env_metrics)
@@ -928,16 +797,12 @@
         else:
             print(f"    Wandb logging skipped: track={self.config.track}, wandb.run={wandb.run is not None}")
         
-<<<<<<< HEAD
-        return mean_return, std_return, mean_length
-=======
         # Return metrics for aggregation
         return {
             'mean_return': mean_return,
             'std_return': std_return,
             'mean_length': mean_length
         }
->>>>>>> 8b7f4311
 
     def _log_mean_metrics(self, env_metrics: dict):
         """Compute and log mean metrics across all evaluation environments."""
